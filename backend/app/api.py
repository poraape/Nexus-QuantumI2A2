--- conflicted
+++ resolved
@@ -12,11 +12,7 @@
 
 from .models import AnalysisJob
 from .orchestrator import PipelineOrchestrator, orchestrator
-<<<<<<< HEAD
-from .auth import get_current_user, issue_auth_cookies
-=======
 from .auth import issue_auth_cookies
->>>>>>> 84f62770
 from .config import get_settings
 from .services.session import SpaSessionManager, get_session_manager
 
@@ -89,10 +85,6 @@
 async def stream_orchestrator_state(
     job_id: uuid.UUID,
     orchestrator: PipelineOrchestrator = Depends(get_orchestrator),
-<<<<<<< HEAD
-    _: str = Depends(get_current_user),
-=======
->>>>>>> 84f62770
 ):
     async def event_stream() -> AsyncIterator[str]:
         last_payload: Optional[dict] = None
