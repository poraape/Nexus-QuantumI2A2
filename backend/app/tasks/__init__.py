"""Tarefas Celery stubs."""
from __future__ import annotations

import importlib.util

<<<<<<< HEAD
celery_spec = importlib.util.find_spec("celery")
=======
from ..orchestrator.state_machine import build_pipeline
from ..schemas import DocumentIn
from ..utils import model_dump
>>>>>>> c3e39a9b

if celery_spec is None:  # pragma: no cover - fallback for test environments
    class Celery:  # type: ignore[too-many-ancestors]
        """Lightweight stand-in used when Celery is unavailable."""

        def __init__(self, *args, **kwargs) -> None:  # noqa: D401 - simple stub
            self.tasks = {}

<<<<<<< HEAD
        def task(self, func=None, **kwargs):  # type: ignore[no-untyped-def]
            def decorator(fn):
                self.tasks[fn.__name__] = fn
                return fn

            if func is not None:
                return decorator(func)
            return decorator

    celery_app = Celery("nexus", broker="redis://localhost:6379/0")

    def orchestrate_document(data: dict) -> dict:  # type: ignore[unused-argument]
        raise RuntimeError("Celery orchestration indisponível sem dependências de app")

else:  # pragma: no cover - exercised in integration environments
    from celery import Celery

    celery_app = Celery("nexus", broker="redis://localhost:6379/0")

    from ..orchestrator.state_machine import build_pipeline
    from ..schemas import DocumentIn

    @celery_app.task
    def orchestrate_document(data: dict) -> dict:
        pipeline = build_pipeline()
        document_in = DocumentIn(**data)
        report = pipeline.run(document_in)
        return report.model_dump()
=======
@celery_app.task
def orchestrate_document(data: dict) -> dict:
    pipeline = build_pipeline()
    document_in = DocumentIn(**data)
    report = pipeline.run(document_in)
    return model_dump(report)
>>>>>>> c3e39a9b
<|MERGE_RESOLUTION|>--- conflicted
+++ resolved
@@ -3,13 +3,9 @@
 
 import importlib.util
 
-<<<<<<< HEAD
-celery_spec = importlib.util.find_spec("celery")
-=======
 from ..orchestrator.state_machine import build_pipeline
 from ..schemas import DocumentIn
 from ..utils import model_dump
->>>>>>> c3e39a9b
 
 if celery_spec is None:  # pragma: no cover - fallback for test environments
     class Celery:  # type: ignore[too-many-ancestors]
@@ -18,40 +14,9 @@
         def __init__(self, *args, **kwargs) -> None:  # noqa: D401 - simple stub
             self.tasks = {}
 
-<<<<<<< HEAD
-        def task(self, func=None, **kwargs):  # type: ignore[no-untyped-def]
-            def decorator(fn):
-                self.tasks[fn.__name__] = fn
-                return fn
-
-            if func is not None:
-                return decorator(func)
-            return decorator
-
-    celery_app = Celery("nexus", broker="redis://localhost:6379/0")
-
-    def orchestrate_document(data: dict) -> dict:  # type: ignore[unused-argument]
-        raise RuntimeError("Celery orchestration indisponível sem dependências de app")
-
-else:  # pragma: no cover - exercised in integration environments
-    from celery import Celery
-
-    celery_app = Celery("nexus", broker="redis://localhost:6379/0")
-
-    from ..orchestrator.state_machine import build_pipeline
-    from ..schemas import DocumentIn
-
-    @celery_app.task
-    def orchestrate_document(data: dict) -> dict:
-        pipeline = build_pipeline()
-        document_in = DocumentIn(**data)
-        report = pipeline.run(document_in)
-        return report.model_dump()
-=======
 @celery_app.task
 def orchestrate_document(data: dict) -> dict:
     pipeline = build_pipeline()
     document_in = DocumentIn(**data)
     report = pipeline.run(document_in)
-    return model_dump(report)
->>>>>>> c3e39a9b
+    return model_dump(report)