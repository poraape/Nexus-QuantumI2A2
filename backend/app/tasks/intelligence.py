--- conflicted
+++ resolved
@@ -10,74 +10,13 @@
 
 from ..models import AgentStatus
 from ..progress import update_agent
-<<<<<<< HEAD
-from ..services.llm_service import service as llm_service
-from ..telemetry import telemetry
-=======
 from .base import ensure_pipeline_result
->>>>>>> c3e39a9b
 
 
 @shared_task(name="agents.intelligence")
 def run_intelligence(payload: Dict[str, object]) -> Dict[str, object]:
     job_id = uuid.UUID(payload["job_id"])
     update_agent(job_id, "intelligence", AgentStatus.RUNNING, step="Gerando insights com IA")
-<<<<<<< HEAD
-    start = time.monotonic()
-    try:
-        classification = context.get("classification", {})
-        operations = context.get("operations", [])
-        prompt_payload = {
-            "classification": classification,
-            "operations": operations,
-            "inconsistencies": context.get("inconsistencies", []),
-        }
-        prompt = json.dumps(prompt_payload)
-        llm_result = llm_service.run(prompt, schema={"type": "object"})
-        insights = {
-            "aiDrivenInsights": [llm_result],
-            "crossValidationResults": operations,
-        }
-        context["intelligence"] = insights
-        update_agent(
-            job_id,
-            "intelligence",
-            AgentStatus.COMPLETED,
-            extra={"insights": len(insights["aiDrivenInsights"])},
-        )
-    except Exception as exc:  # pragma: no cover - defensive
-        duration_ms = (time.monotonic() - start) * 1000
-        telemetry.record_latency(
-            "intelligence",
-            "run",
-            duration_ms,
-            {"job_id": str(job_id), "status": "error", "error_type": type(exc).__name__},
-        )
-        telemetry.record_error(
-            "intelligence",
-            "run",
-            {"job_id": str(job_id), "error_type": type(exc).__name__},
-        )
-        raise
-    else:
-        duration_ms = (time.monotonic() - start) * 1000
-        telemetry.record_latency(
-            "intelligence",
-            "run",
-            duration_ms,
-            {
-                "job_id": str(job_id),
-                "status": "success",
-                "insights": len(context.get("intelligence", {}).get("aiDrivenInsights", [])),
-            },
-        )
-        telemetry.record_success(
-            "intelligence",
-            "run",
-            {"job_id": str(job_id), "insights": len(context.get("intelligence", {}).get("aiDrivenInsights", []))},
-        )
-        return context
-=======
     pipeline_result = ensure_pipeline_result(job_id, payload)
     insight = pipeline_result.get("insight", {})
     update_agent(
@@ -86,5 +25,4 @@
         AgentStatus.COMPLETED,
         extra={"recommendations": len(insight.get("recommendations", []))},
     )
-    return insight
->>>>>>> c3e39a9b
+    return insight