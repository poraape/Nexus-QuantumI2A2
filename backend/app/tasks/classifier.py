"""Classifier agent task."""
from __future__ import annotations

import uuid
from typing import Dict

from celery import shared_task

from ..models import AgentStatus
from ..progress import update_agent
from .base import ensure_pipeline_result


@shared_task(name="agents.classifier")
<<<<<<< HEAD
def run_classifier(context: Dict[str, object]) -> Dict[str, object]:
    job_id = uuid.UUID(context["job_id"])
    update_agent(job_id, "classifier", AgentStatus.RUNNING, step="Classificando operações")
    _simulate_work()
    corrections = context.get("corrections") if isinstance(context, dict) else None
    classification = {
        "categories": {},
        "summary": {},
    }
    applied = 0
    if isinstance(corrections, dict) and corrections:
        classification["categories"] = {
            document: {"operationType": operation, "confidence": 1.0}
            for document, operation in corrections.items()
        }
        applied = len(classification["categories"])
        classification["summary"]["appliedCorrections"] = applied

=======
def run_classifier(payload: Dict[str, object]) -> Dict[str, object]:
    job_id = uuid.UUID(payload["job_id"])
    update_agent(job_id, "classifier", AgentStatus.RUNNING, step="Classificando documento")
    pipeline_result = ensure_pipeline_result(job_id, payload)
    classification = pipeline_result.get("classification", {})
>>>>>>> c3e39a9b
    update_agent(
        job_id,
        "classifier",
        AgentStatus.COMPLETED,
<<<<<<< HEAD
        extra={"categories": len(classification["categories"]), "appliedCorrections": applied},
    )
    context["classification"] = classification
    return context
=======
        extra={"confidence": classification.get("confidence")},
    )
    return pipeline_result.get("insight", {})
>>>>>>> c3e39a9b
<|MERGE_RESOLUTION|>--- conflicted
+++ resolved
@@ -12,43 +12,15 @@
 
 
 @shared_task(name="agents.classifier")
-<<<<<<< HEAD
-def run_classifier(context: Dict[str, object]) -> Dict[str, object]:
-    job_id = uuid.UUID(context["job_id"])
-    update_agent(job_id, "classifier", AgentStatus.RUNNING, step="Classificando operações")
-    _simulate_work()
-    corrections = context.get("corrections") if isinstance(context, dict) else None
-    classification = {
-        "categories": {},
-        "summary": {},
-    }
-    applied = 0
-    if isinstance(corrections, dict) and corrections:
-        classification["categories"] = {
-            document: {"operationType": operation, "confidence": 1.0}
-            for document, operation in corrections.items()
-        }
-        applied = len(classification["categories"])
-        classification["summary"]["appliedCorrections"] = applied
-
-=======
 def run_classifier(payload: Dict[str, object]) -> Dict[str, object]:
     job_id = uuid.UUID(payload["job_id"])
     update_agent(job_id, "classifier", AgentStatus.RUNNING, step="Classificando documento")
     pipeline_result = ensure_pipeline_result(job_id, payload)
     classification = pipeline_result.get("classification", {})
->>>>>>> c3e39a9b
     update_agent(
         job_id,
         "classifier",
         AgentStatus.COMPLETED,
-<<<<<<< HEAD
-        extra={"categories": len(classification["categories"]), "appliedCorrections": applied},
-    )
-    context["classification"] = classification
-    return context
-=======
         extra={"confidence": classification.get("confidence")},
     )
-    return pipeline_result.get("insight", {})
->>>>>>> c3e39a9b
+    return pipeline_result.get("insight", {})