--- conflicted
+++ resolved
@@ -9,79 +9,6 @@
 
 from ..models import AgentStatus
 from ..progress import update_agent
-<<<<<<< HEAD
-from ..services import nlp_service
-from ..telemetry import telemetry
-
-
-@shared_task(name="agents.classifier")
-def run_classifier(context: Dict[str, object]) -> Dict[str, object]:
-    job_id = uuid.UUID(context["job_id"])
-    update_agent(job_id, "classifier", AgentStatus.RUNNING, step="Classificando operações")
-    start = time.monotonic()
-    try:
-        documents = context.get("documents", [])
-        extracted_items: List[Dict[str, object]] = []
-        for document in documents:
-            for fragment in document.get("data", []):
-                if isinstance(fragment, dict) and fragment.get("type") == "text":
-                    extracted_items.extend(nlp_service.extract_entities(fragment.get("content", "")))
-
-        categories: Dict[str, Dict[str, float | int]] = {}
-        for item in extracted_items:
-            sku = str(item.get("sku", "unknown"))
-            category = categories.setdefault(sku, {"total": 0.0, "items": 0})
-            category["total"] = float(category["total"]) + float(item.get("total_value", 0.0))
-            category["items"] = int(category["items"]) + 1
-
-        classification = {
-            "categories": categories,
-            "summary": {
-                "items": len(extracted_items),
-                "documents": len(documents),
-            },
-        }
-        context["classification"] = classification
-        update_agent(
-            job_id,
-            "classifier",
-            AgentStatus.COMPLETED,
-            extra={"categories": len(classification["categories"]), "items": len(extracted_items)},
-        )
-    except Exception as exc:  # pragma: no cover - defensive
-        duration_ms = (time.monotonic() - start) * 1000
-        telemetry.record_latency(
-            "classifier",
-            "run",
-            duration_ms,
-            {"job_id": str(job_id), "status": "error", "error_type": type(exc).__name__},
-        )
-        telemetry.record_error(
-            "classifier",
-            "run",
-            {"job_id": str(job_id), "error_type": type(exc).__name__},
-        )
-        raise
-    else:
-        duration_ms = (time.monotonic() - start) * 1000
-        telemetry.record_latency(
-            "classifier",
-            "run",
-            duration_ms,
-            {
-                "job_id": str(job_id),
-                "status": "success",
-                "items": len(extracted_items),
-                "categories": len(categories),
-            },
-        )
-        telemetry.record_success(
-            "classifier",
-            "run",
-            {"job_id": str(job_id), "items": len(extracted_items)},
-        )
-        return context
-=======
 from .base import ensure_pipeline_result
 
 
@@ -97,5 +24,4 @@
         AgentStatus.COMPLETED,
         extra={"confidence": classification.get("confidence")},
     )
-    return pipeline_result.get("insight", {})
->>>>>>> c3e39a9b
+    return pipeline_result.get("insight", {})