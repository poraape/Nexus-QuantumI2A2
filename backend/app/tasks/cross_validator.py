--- conflicted
+++ resolved
@@ -9,97 +9,13 @@
 
 from ..models import AgentStatus
 from ..progress import update_agent
-<<<<<<< HEAD
-from ..telemetry import telemetry
-
-
-def _build_operations(documents: List[Dict[str, object]]) -> List[Dict[str, object]]:
-    operations: List[Dict[str, object]] = []
-    if not documents:
-        return operations
-    ufs = ["SP", "RJ", "MG", "ES"]
-    sample_ncms = ["27101932", "87032310", "30049099", "00000000"]
-    for index, document in enumerate(documents):
-        operations.append(
-            {
-                "id": f"op-{index + 1}",
-                "document": document.get("name"),
-                "uf": ufs[index % len(ufs)],
-                "ncm": sample_ncms[index % len(sample_ncms)],
-                "value": float(1000 + 150 * index),
-            }
-        )
-    return operations
-=======
 from .base import build_operations_from_pipeline, ensure_pipeline_result
->>>>>>> c3e39a9b
 
 
 @shared_task(name="agents.cross_validator")
 def run_cross_validator(payload: Dict[str, object]) -> Dict[str, object]:
     job_id = uuid.UUID(payload["job_id"])
     update_agent(job_id, "crossValidator", AgentStatus.RUNNING, step="Executando validação cruzada")
-<<<<<<< HEAD
-    start = time.monotonic()
-    inconsistencies: List[Dict[str, object]] = []
-    try:
-        documents: List[Dict[str, object]] = context.get("documents", [])
-        operations = _build_operations(documents)
-        if operations:
-            context["operations"] = operations
-        inconsistencies = [
-            operation
-            for operation in operations
-            if operation.get("ncm") == "00000000" or float(operation.get("value", 0)) <= 0
-        ]
-        if inconsistencies:
-            context["inconsistencies"] = inconsistencies
-        update_agent(
-            job_id,
-            "crossValidator",
-            AgentStatus.COMPLETED,
-            extra={"comparisons": len(operations), "inconsistencies": len(inconsistencies)},
-        )
-    except Exception as exc:  # pragma: no cover - defensive
-        duration_ms = (time.monotonic() - start) * 1000
-        telemetry.record_latency(
-            "crossValidator",
-            "run",
-            duration_ms,
-            {"job_id": str(job_id), "status": "error", "error_type": type(exc).__name__},
-        )
-        telemetry.record_error(
-            "crossValidator",
-            "run",
-            {"job_id": str(job_id), "error_type": type(exc).__name__},
-        )
-        raise
-    else:
-        duration_ms = (time.monotonic() - start) * 1000
-        telemetry.record_latency(
-            "crossValidator",
-            "run",
-            duration_ms,
-            {
-                "job_id": str(job_id),
-                "status": "success",
-                "operations": len(context.get("operations", [])),
-                "inconsistencies": len(inconsistencies),
-            },
-        )
-        telemetry.record_success(
-            "crossValidator",
-            "run",
-            {"job_id": str(job_id), "operations": len(context.get("operations", []))},
-        )
-        telemetry.record_inconsistency(
-            "crossValidator",
-            "run",
-            len(inconsistencies),
-            {"job_id": str(job_id)},
-        )
-        return context
-=======
     pipeline_result = ensure_pipeline_result(job_id, payload)
     operations = build_operations_from_pipeline(pipeline_result)
     if operations:
@@ -110,5 +26,4 @@
         AgentStatus.COMPLETED,
         extra={"comparisons": len(operations)},
     )
-    return pipeline_result.get("insight", {})
->>>>>>> c3e39a9b
+    return pipeline_result.get("insight", {})