--- conflicted
+++ resolved
@@ -7,18 +7,6 @@
 
 from celery import shared_task
 
-<<<<<<< HEAD
-from ..crud import list_corrections_map
-from ..database import get_session
-from ..models import JobStatus
-from ..progress import set_job_result
-from .accountant import run_accountant
-from .auditor import run_auditor
-from .classifier import run_classifier
-from .cross_validator import run_cross_validator
-from .intelligence import run_intelligence
-from .ocr import run_ocr
-=======
 from ..models import AgentStatus, JobStatus
 from ..orchestrator.state_machine import PipelineOrchestrator
 from ..progress import set_job_result, update_agent
@@ -72,7 +60,6 @@
     update_agent(job_id, "crossValidator", AgentStatus.COMPLETED, extra={"documents": documents})
     update_agent(job_id, "intelligence", AgentStatus.COMPLETED, extra={"documents": documents})
     update_agent(job_id, "accountant", AgentStatus.COMPLETED, extra={"documents": documents})
->>>>>>> c3e39a9b
 
 
 @shared_task(name="pipeline.run")
@@ -80,21 +67,6 @@
     job_id = uuid.UUID(context["job_id"])
     context.setdefault("started_at", dt.datetime.utcnow().isoformat())
 
-<<<<<<< HEAD
-    with get_session() as session:
-        corrections_map = list_corrections_map(session, job_id)
-    if corrections_map:
-        context["corrections"] = {name: operation.value for name, operation in corrections_map.items()}
-
-    workflow = chain(
-        run_ocr.s(),
-        run_auditor.s(),
-        run_classifier.s(),
-        run_cross_validator.s(),
-        run_intelligence.s(),
-        run_accountant.s(),
-    )
-=======
     files: Iterable[Dict[str, object]] = context.get("files", [])  # type: ignore[assignment]
     if not files:
         set_job_result(job_id, JobStatus.FAILED, error_message="Nenhum arquivo para processar")
@@ -104,7 +76,6 @@
     orchestrator = PipelineOrchestrator()
     aggregated_results: List[Dict[str, object]] = []
 
->>>>>>> c3e39a9b
     try:
         for index, document_in in enumerate(documents_in, start=1):
             _mark_agents_running(job_id, index, len(documents_in))
