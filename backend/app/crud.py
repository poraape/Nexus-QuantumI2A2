"""CRUD helpers for analysis jobs."""
from __future__ import annotations

import uuid
from datetime import datetime
from copy import deepcopy
from typing import Dict, Optional

try:  # pragma: no cover - optional dependency
    from sqlalchemy import select, update
    from sqlalchemy.orm import Session

    SQLALCHEMY_AVAILABLE = True
except ModuleNotFoundError:  # pragma: no cover - lightweight fallback
    SQLALCHEMY_AVAILABLE = False
    Session = object  # type: ignore[assignment]

from .models import (
    DEFAULT_AGENT_STATES,
    AgentStatus,
    AnalysisJob,
    ClassificationCorrection,
    JobStatus,
    OperationType,
)

if SQLALCHEMY_AVAILABLE:

    def create_job(session: Session, webhook_url: Optional[str] = None) -> AnalysisJob:
        job = AnalysisJob(webhook_url=webhook_url, agent_states=deepcopy(DEFAULT_AGENT_STATES))
        session.add(job)
        session.flush()
        return job


    def get_job(session: Session, job_id: uuid.UUID) -> Optional[AnalysisJob]:
        statement = select(AnalysisJob).where(AnalysisJob.id == job_id)
        return session.scalars(statement).first()


    def upsert_agent_state(
        session: Session,
        job: AnalysisJob,
        agent: str,
        status: AgentStatus,
        *,
        step: Optional[str] = None,
        current: Optional[int] = None,
        total: Optional[int] = None,
        extra: Optional[Dict[str, object]] = None,
    ) -> AnalysisJob:
        agent_states = deepcopy(job.agent_states)
        agent_state = agent_states.get(agent, {"status": AgentStatus.PENDING.value, "progress": {}})
        agent_state["status"] = status.value
        progress = agent_state.setdefault("progress", {})
        if step is not None:
            progress["step"] = step
        if current is not None:
            progress["current"] = current
        if total is not None:
            progress["total"] = total
        if extra:
            progress.update(extra)
        agent_states[agent] = agent_state

        session.execute(
            update(AnalysisJob)
            .where(AnalysisJob.id == job.id)
            .values(agent_states=agent_states, updated_at=job.updated_at)
        )
        session.flush()
        session.refresh(job)
        return job


    def set_job_status(
        session: Session,
        job: AnalysisJob,
        status: JobStatus,
        *,
        error_message: Optional[str] = None,
        result_payload: Optional[Dict[str, object]] = None,
    ) -> AnalysisJob:
        job.status = status
        job.error_message = error_message
        if result_payload is not None:
            job.result_payload = result_payload
        session.add(job)
        session.flush()
        session.refresh(job)
        return job

else:
    _JOB_STORE: Dict[uuid.UUID, AnalysisJob] = {}

    def create_job(_session: object, webhook_url: Optional[str] = None) -> AnalysisJob:
        job = AnalysisJob(webhook_url=webhook_url, agent_states=deepcopy(DEFAULT_AGENT_STATES))
        _JOB_STORE[job.id] = job
        return job


    def get_job(_session: object, job_id: uuid.UUID) -> Optional[AnalysisJob]:
        return _JOB_STORE.get(job_id)


    def upsert_agent_state(
        _session: object,
        job: AnalysisJob,
        agent: str,
        status: AgentStatus,
        *,
        step: Optional[str] = None,
        current: Optional[int] = None,
        total: Optional[int] = None,
        extra: Optional[Dict[str, object]] = None,
    ) -> AnalysisJob:
        agent_states = deepcopy(job.agent_states)
        agent_state = agent_states.get(agent, {"status": AgentStatus.PENDING.value, "progress": {}})
        agent_state["status"] = status.value
        progress = agent_state.setdefault("progress", {})
        if step is not None:
            progress["step"] = step
        if current is not None:
            progress["current"] = current
        if total is not None:
            progress["total"] = total
        if extra:
            progress.update(extra)
        agent_states[agent] = agent_state
        job.agent_states = agent_states
        job.updated_at = datetime.utcnow()
        return job


<<<<<<< HEAD
def create_job(session: Session, webhook_url: Optional[str] = None) -> AnalysisJob:
    job = AnalysisJob(webhook_url=webhook_url, agent_states=deepcopy(DEFAULT_AGENT_STATES))
    session.add(job)
    session.flush()
    return job


def get_job(session: Session, job_id: uuid.UUID) -> Optional[AnalysisJob]:
    statement = select(AnalysisJob).where(AnalysisJob.id == job_id)
    return session.scalars(statement).first()


def list_corrections(session: Session, job_id: uuid.UUID) -> list[ClassificationCorrection]:
    statement = select(ClassificationCorrection).where(ClassificationCorrection.job_id == job_id)
    return list(session.scalars(statement))


def list_corrections_map(session: Session, job_id: uuid.UUID) -> Dict[str, OperationType]:
    corrections = list_corrections(session, job_id)
    return {correction.document_name: correction.operation_type for correction in corrections}


def upsert_correction(
    session: Session,
    job_id: uuid.UUID,
    document_name: str,
    operation_type: OperationType,
    created_by: str,
) -> ClassificationCorrection:
    statement = select(ClassificationCorrection).where(
        ClassificationCorrection.job_id == job_id,
        ClassificationCorrection.document_name == document_name,
    )
    correction = session.scalars(statement).first()
    if correction is None:
        correction = ClassificationCorrection(
            job_id=job_id,
            document_name=document_name,
            operation_type=operation_type,
            created_by=created_by,
        )
        session.add(correction)
    else:
        correction.operation_type = operation_type
        correction.created_by = created_by
        session.add(correction)

    session.flush()
    session.refresh(correction)
    return correction


def upsert_agent_state(
    session: Session,
    job: AnalysisJob,
    agent: str,
    status: AgentStatus,
    *,
    step: Optional[str] = None,
    current: Optional[int] = None,
    total: Optional[int] = None,
    extra: Optional[Dict[str, object]] = None,
) -> AnalysisJob:
    agent_states = deepcopy(job.agent_states)
    agent_state = agent_states.get(agent, {"status": AgentStatus.PENDING.value, "progress": {}})
    agent_state["status"] = status.value
    progress = agent_state.setdefault("progress", {})
    if step is not None:
        progress["step"] = step
    if current is not None:
        progress["current"] = current
    if total is not None:
        progress["total"] = total
    if extra:
        progress.update(extra)
    agent_states[agent] = agent_state

    session.execute(
        update(AnalysisJob)
        .where(AnalysisJob.id == job.id)
        .values(agent_states=agent_states, updated_at=job.updated_at)
    )
    session.flush()
    session.refresh(job)
    return job


def set_job_status(
    session: Session,
    job: AnalysisJob,
    status: JobStatus,
    *,
    error_message: Optional[str] = None,
    result_payload: Optional[Dict[str, object]] = None,
) -> AnalysisJob:
    job.status = status
    job.error_message = error_message
    if result_payload is not None:
        job.result_payload = result_payload
    session.add(job)
    session.flush()
    session.refresh(job)
    return job
=======
    def set_job_status(
        _session: object,
        job: AnalysisJob,
        status: JobStatus,
        *,
        error_message: Optional[str] = None,
        result_payload: Optional[Dict[str, object]] = None,
    ) -> AnalysisJob:
        job.status = status
        job.error_message = error_message
        if result_payload is not None:
            job.result_payload = result_payload
        job.updated_at = datetime.utcnow()
        return job
>>>>>>> c3e39a9b
<|MERGE_RESOLUTION|>--- conflicted
+++ resolved
@@ -132,111 +132,6 @@
         return job
 
 
-<<<<<<< HEAD
-def create_job(session: Session, webhook_url: Optional[str] = None) -> AnalysisJob:
-    job = AnalysisJob(webhook_url=webhook_url, agent_states=deepcopy(DEFAULT_AGENT_STATES))
-    session.add(job)
-    session.flush()
-    return job
-
-
-def get_job(session: Session, job_id: uuid.UUID) -> Optional[AnalysisJob]:
-    statement = select(AnalysisJob).where(AnalysisJob.id == job_id)
-    return session.scalars(statement).first()
-
-
-def list_corrections(session: Session, job_id: uuid.UUID) -> list[ClassificationCorrection]:
-    statement = select(ClassificationCorrection).where(ClassificationCorrection.job_id == job_id)
-    return list(session.scalars(statement))
-
-
-def list_corrections_map(session: Session, job_id: uuid.UUID) -> Dict[str, OperationType]:
-    corrections = list_corrections(session, job_id)
-    return {correction.document_name: correction.operation_type for correction in corrections}
-
-
-def upsert_correction(
-    session: Session,
-    job_id: uuid.UUID,
-    document_name: str,
-    operation_type: OperationType,
-    created_by: str,
-) -> ClassificationCorrection:
-    statement = select(ClassificationCorrection).where(
-        ClassificationCorrection.job_id == job_id,
-        ClassificationCorrection.document_name == document_name,
-    )
-    correction = session.scalars(statement).first()
-    if correction is None:
-        correction = ClassificationCorrection(
-            job_id=job_id,
-            document_name=document_name,
-            operation_type=operation_type,
-            created_by=created_by,
-        )
-        session.add(correction)
-    else:
-        correction.operation_type = operation_type
-        correction.created_by = created_by
-        session.add(correction)
-
-    session.flush()
-    session.refresh(correction)
-    return correction
-
-
-def upsert_agent_state(
-    session: Session,
-    job: AnalysisJob,
-    agent: str,
-    status: AgentStatus,
-    *,
-    step: Optional[str] = None,
-    current: Optional[int] = None,
-    total: Optional[int] = None,
-    extra: Optional[Dict[str, object]] = None,
-) -> AnalysisJob:
-    agent_states = deepcopy(job.agent_states)
-    agent_state = agent_states.get(agent, {"status": AgentStatus.PENDING.value, "progress": {}})
-    agent_state["status"] = status.value
-    progress = agent_state.setdefault("progress", {})
-    if step is not None:
-        progress["step"] = step
-    if current is not None:
-        progress["current"] = current
-    if total is not None:
-        progress["total"] = total
-    if extra:
-        progress.update(extra)
-    agent_states[agent] = agent_state
-
-    session.execute(
-        update(AnalysisJob)
-        .where(AnalysisJob.id == job.id)
-        .values(agent_states=agent_states, updated_at=job.updated_at)
-    )
-    session.flush()
-    session.refresh(job)
-    return job
-
-
-def set_job_status(
-    session: Session,
-    job: AnalysisJob,
-    status: JobStatus,
-    *,
-    error_message: Optional[str] = None,
-    result_payload: Optional[Dict[str, object]] = None,
-) -> AnalysisJob:
-    job.status = status
-    job.error_message = error_message
-    if result_payload is not None:
-        job.result_payload = result_payload
-    session.add(job)
-    session.flush()
-    session.refresh(job)
-    return job
-=======
     def set_job_status(
         _session: object,
         job: AnalysisJob,
@@ -250,5 +145,4 @@
         if result_payload is not None:
             job.result_payload = result_payload
         job.updated_at = datetime.utcnow()
-        return job
->>>>>>> c3e39a9b
+        return job