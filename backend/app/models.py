"""Database models for orchestration state."""
from __future__ import annotations

import uuid
from copy import deepcopy
<<<<<<< HEAD
from datetime import datetime, timezone
=======
from dataclasses import dataclass, field
from datetime import datetime
>>>>>>> 74e91ae2
from enum import Enum
from typing import Dict, Optional

try:  # pragma: no cover - optional dependency
    from sqlalchemy import JSON, DateTime, String
    from sqlalchemy import Enum as SqlEnum
    from sqlalchemy.dialects.postgresql import UUID
    from sqlalchemy.orm import Mapped, mapped_column

    from .database import Base

    SQLALCHEMY_AVAILABLE = True
except ModuleNotFoundError:  # pragma: no cover - lightweight fallback
    SQLALCHEMY_AVAILABLE = False
    JSON = DateTime = String = object  # type: ignore[assignment]
    SqlEnum = UUID = Mapped = mapped_column = object  # type: ignore[assignment]
    from .database import Base  # type: ignore[assignment]


class JobStatus(str, Enum):
    QUEUED = "queued"
    RUNNING = "running"
    COMPLETED = "completed"
    FAILED = "failed"


class AgentStatus(str, Enum):
    PENDING = "pending"
    RUNNING = "running"
    COMPLETED = "completed"
    ERROR = "error"


DEFAULT_AGENT_STATES: Dict[str, Dict[str, object]] = {
    "ocr": {"status": AgentStatus.PENDING.value, "progress": {"step": "Aguardando arquivos", "current": 0, "total": 0}},
    "auditor": {"status": AgentStatus.PENDING.value, "progress": {}},
    "classifier": {"status": AgentStatus.PENDING.value, "progress": {}},
    "intelligence": {"status": AgentStatus.PENDING.value, "progress": {}},
    "accountant": {"status": AgentStatus.PENDING.value, "progress": {}},
    "crossValidator": {"status": AgentStatus.PENDING.value, "progress": {}},
}


<<<<<<< HEAD
class AnalysisJob(Base):
    """Persisted workflow state for an analysis."""

    __tablename__ = "analysis_jobs"

    id: Mapped[uuid.UUID] = mapped_column(UUID(as_uuid=True), primary_key=True, default=uuid.uuid4)
    status: Mapped[JobStatus] = mapped_column(SqlEnum(JobStatus), default=JobStatus.QUEUED, nullable=False)
    agent_states: Mapped[Dict[str, Dict[str, object]]] = mapped_column(JSON, default=lambda: deepcopy(DEFAULT_AGENT_STATES))
    webhook_url: Mapped[Optional[str]] = mapped_column(String(500), nullable=True)
    error_message: Mapped[Optional[str]] = mapped_column(String(2000), nullable=True)
    result_payload: Mapped[Optional[dict]] = mapped_column(JSON, nullable=True)
    created_at: Mapped[datetime] = mapped_column(DateTime(timezone=True), default=datetime.utcnow)
    updated_at: Mapped[datetime] = mapped_column(DateTime(timezone=True), default=datetime.utcnow, onupdate=datetime.utcnow)


def _utcnow() -> datetime:
    return datetime.now(timezone.utc)


class StoredFile(Base):
    """Metadata for uploaded files saved to disk."""

    __tablename__ = "stored_files"

    id: Mapped[int] = mapped_column(primary_key=True, autoincrement=True)
    job_id: Mapped[uuid.UUID] = mapped_column(UUID(as_uuid=True))
    filename: Mapped[str] = mapped_column(String(255), nullable=False)
    content_type: Mapped[Optional[str]] = mapped_column(String(100), nullable=True)
    path: Mapped[str] = mapped_column(String(1000), nullable=False)
    created_at: Mapped[datetime] = mapped_column(DateTime(timezone=True), default=_utcnow)


class AuditEvent(Base):
    """Immutable audit trail record for events ingested via the API."""

    __tablename__ = "audit_events"

    id: Mapped[uuid.UUID] = mapped_column(UUID(as_uuid=True), primary_key=True, default=uuid.uuid4)
    source_id: Mapped[str] = mapped_column(String(128), nullable=False)
    agent: Mapped[str] = mapped_column(String(150), nullable=False)
    level: Mapped[str] = mapped_column(String(16), nullable=False)
    message: Mapped[str] = mapped_column(String(2000), nullable=False)
    metadata: Mapped[Optional[dict]] = mapped_column(JSON, nullable=True)
    correlation_id: Mapped[Optional[str]] = mapped_column(String(128), nullable=True)
    scope: Mapped[Optional[str]] = mapped_column(String(100), nullable=True)
    event_timestamp: Mapped[datetime] = mapped_column(DateTime(timezone=True), nullable=False)
    received_at: Mapped[datetime] = mapped_column(DateTime(timezone=True), default=_utcnow, nullable=False)
    payload: Mapped[dict] = mapped_column(JSON, nullable=False)
    signature: Mapped[str] = mapped_column(String(128), nullable=False)
    public_key: Mapped[str] = mapped_column(String(500), nullable=False)
    ingest_token: Mapped[Optional[str]] = mapped_column(String(128), nullable=True)
    parent_token: Mapped[Optional[str]] = mapped_column(String(128), nullable=True)
=======
if SQLALCHEMY_AVAILABLE:

    class AnalysisJob(Base):
        """Persisted workflow state for an analysis."""

        __tablename__ = "analysis_jobs"

        id: Mapped[uuid.UUID] = mapped_column(UUID(as_uuid=True), primary_key=True, default=uuid.uuid4)
        status: Mapped[JobStatus] = mapped_column(SqlEnum(JobStatus), default=JobStatus.QUEUED, nullable=False)
        agent_states: Mapped[Dict[str, Dict[str, object]]] = mapped_column(
            JSON, default=lambda: deepcopy(DEFAULT_AGENT_STATES)
        )
        webhook_url: Mapped[Optional[str]] = mapped_column(String(500), nullable=True)
        error_message: Mapped[Optional[str]] = mapped_column(String(2000), nullable=True)
        result_payload: Mapped[Optional[dict]] = mapped_column(JSON, nullable=True)
        created_at: Mapped[datetime] = mapped_column(DateTime(timezone=True), default=datetime.utcnow)
        updated_at: Mapped[datetime] = mapped_column(
            DateTime(timezone=True), default=datetime.utcnow, onupdate=datetime.utcnow
        )


    class StoredFile(Base):
        """Metadata for uploaded files saved to disk."""

        __tablename__ = "stored_files"

        id: Mapped[int] = mapped_column(primary_key=True, autoincrement=True)
        job_id: Mapped[uuid.UUID] = mapped_column(UUID(as_uuid=True))
        filename: Mapped[str] = mapped_column(String(255), nullable=False)
        content_type: Mapped[Optional[str]] = mapped_column(String(100), nullable=True)
        path: Mapped[str] = mapped_column(String(1000), nullable=False)
        created_at: Mapped[datetime] = mapped_column(DateTime(timezone=True), default=datetime.utcnow)

else:

    @dataclass
    class AnalysisJob:
        webhook_url: Optional[str] = None
        agent_states: Dict[str, Dict[str, object]] = field(
            default_factory=lambda: deepcopy(DEFAULT_AGENT_STATES)
        )
        id: uuid.UUID = field(default_factory=uuid.uuid4)
        status: JobStatus = JobStatus.QUEUED
        error_message: Optional[str] = None
        result_payload: Optional[dict] = None
        created_at: datetime = field(default_factory=datetime.utcnow)
        updated_at: datetime = field(default_factory=datetime.utcnow)


    @dataclass
    class StoredFile:
        job_id: uuid.UUID
        filename: str
        content_type: Optional[str]
        path: str
        created_at: datetime = field(default_factory=datetime.utcnow)
>>>>>>> 74e91ae2
<|MERGE_RESOLUTION|>--- conflicted
+++ resolved
@@ -3,12 +3,8 @@
 
 import uuid
 from copy import deepcopy
-<<<<<<< HEAD
-from datetime import datetime, timezone
-=======
 from dataclasses import dataclass, field
 from datetime import datetime
->>>>>>> 74e91ae2
 from enum import Enum
 from typing import Dict, Optional
 
@@ -52,60 +48,6 @@
 }
 
 
-<<<<<<< HEAD
-class AnalysisJob(Base):
-    """Persisted workflow state for an analysis."""
-
-    __tablename__ = "analysis_jobs"
-
-    id: Mapped[uuid.UUID] = mapped_column(UUID(as_uuid=True), primary_key=True, default=uuid.uuid4)
-    status: Mapped[JobStatus] = mapped_column(SqlEnum(JobStatus), default=JobStatus.QUEUED, nullable=False)
-    agent_states: Mapped[Dict[str, Dict[str, object]]] = mapped_column(JSON, default=lambda: deepcopy(DEFAULT_AGENT_STATES))
-    webhook_url: Mapped[Optional[str]] = mapped_column(String(500), nullable=True)
-    error_message: Mapped[Optional[str]] = mapped_column(String(2000), nullable=True)
-    result_payload: Mapped[Optional[dict]] = mapped_column(JSON, nullable=True)
-    created_at: Mapped[datetime] = mapped_column(DateTime(timezone=True), default=datetime.utcnow)
-    updated_at: Mapped[datetime] = mapped_column(DateTime(timezone=True), default=datetime.utcnow, onupdate=datetime.utcnow)
-
-
-def _utcnow() -> datetime:
-    return datetime.now(timezone.utc)
-
-
-class StoredFile(Base):
-    """Metadata for uploaded files saved to disk."""
-
-    __tablename__ = "stored_files"
-
-    id: Mapped[int] = mapped_column(primary_key=True, autoincrement=True)
-    job_id: Mapped[uuid.UUID] = mapped_column(UUID(as_uuid=True))
-    filename: Mapped[str] = mapped_column(String(255), nullable=False)
-    content_type: Mapped[Optional[str]] = mapped_column(String(100), nullable=True)
-    path: Mapped[str] = mapped_column(String(1000), nullable=False)
-    created_at: Mapped[datetime] = mapped_column(DateTime(timezone=True), default=_utcnow)
-
-
-class AuditEvent(Base):
-    """Immutable audit trail record for events ingested via the API."""
-
-    __tablename__ = "audit_events"
-
-    id: Mapped[uuid.UUID] = mapped_column(UUID(as_uuid=True), primary_key=True, default=uuid.uuid4)
-    source_id: Mapped[str] = mapped_column(String(128), nullable=False)
-    agent: Mapped[str] = mapped_column(String(150), nullable=False)
-    level: Mapped[str] = mapped_column(String(16), nullable=False)
-    message: Mapped[str] = mapped_column(String(2000), nullable=False)
-    metadata: Mapped[Optional[dict]] = mapped_column(JSON, nullable=True)
-    correlation_id: Mapped[Optional[str]] = mapped_column(String(128), nullable=True)
-    scope: Mapped[Optional[str]] = mapped_column(String(100), nullable=True)
-    event_timestamp: Mapped[datetime] = mapped_column(DateTime(timezone=True), nullable=False)
-    received_at: Mapped[datetime] = mapped_column(DateTime(timezone=True), default=_utcnow, nullable=False)
-    payload: Mapped[dict] = mapped_column(JSON, nullable=False)
-    signature: Mapped[str] = mapped_column(String(128), nullable=False)
-    public_key: Mapped[str] = mapped_column(String(500), nullable=False)
-    ingest_token: Mapped[Optional[str]] = mapped_column(String(128), nullable=True)
-    parent_token: Mapped[Optional[str]] = mapped_column(String(128), nullable=True)
-=======
 if SQLALCHEMY_AVAILABLE:
 
     class AnalysisJob(Base):
@@ -161,5 +103,4 @@
         filename: str
         content_type: Optional[str]
         path: str
-        created_at: datetime = field(default_factory=datetime.utcnow)
->>>>>>> 74e91ae2
+        created_at: datetime = field(default_factory=datetime.utcnow)