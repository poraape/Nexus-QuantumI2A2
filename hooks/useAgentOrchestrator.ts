--- conflicted
+++ resolved
@@ -41,14 +41,8 @@
  * @param error The error object caught.
  * @returns A detailed, actionable error message string.
  */
-<<<<<<< HEAD
-const getDetailedErrorMessage = (error: unknown): string => {
-    const correlationId = telemetry.createCorrelationId('backend');
-    logger.log('ErrorHandler', 'ERROR', 'Analisando erro da aplicação.', { error }, { correlationId, scope: 'backend' });
-=======
 export const getDetailedErrorMessage = (error: unknown): string => {
     logger.log('ErrorHandler', 'ERROR', 'Analisando erro da aplicação.', { error });
->>>>>>> 9ae24445
 
     if (error instanceof Error) {
         // Network/CORS errors in browsers often manifest as TypeErrors
