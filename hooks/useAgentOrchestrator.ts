import { useState, useCallback, useRef, useEffect } from 'react';
import { importFiles } from '../utils/importPipeline';
import { runAudit } from '../agents/auditorAgent';
import { runClassification } from '../agents/classifierAgent';
import { runIntelligenceAnalysis } from '../agents/intelligenceAgent';
import { runAccountingAnalysis } from '../agents/accountantAgent';
import { startChat, sendMessageStream } from '../services/chatService';
import type { ChatMessage, ImportedDoc, AuditReport, ClassificationResult } from '../types';
import type { Chat } from '@google/genai';
import Papa from 'papaparse';
import { logger } from '../services/logger';
import { telemetry } from '../services/telemetry';
import { runDeterministicCrossValidation } from '../utils/fiscalCompare';

export type AgentName = 'ocr' | 'auditor' | 'classifier' | 'crossValidator' | 'intelligence' | 'accountant';
export type AgentStatus = 'pending' | 'running' | 'completed' | 'error';
export interface AgentProgress {
  step: string;
  current: number;
  total: number;
}
export type AgentState = { status: AgentStatus; progress: AgentProgress; };
export type AgentStates = Record<AgentName, AgentState>;
type ClassificationCorrections = Record<string, ClassificationResult['operationType']>;


export const initialAgentStates: AgentStates = {
    ocr: { status: 'pending', progress: { step: 'Aguardando arquivos', current: 0, total: 0 } },
    auditor: { status: 'pending', progress: { step: '', current: 0, total: 0 } },
    classifier: { status: 'pending', progress: { step: '', current: 0, total: 0 } },
    crossValidator: { status: 'pending', progress: { step: '', current: 0, total: 0 } },
    intelligence: { status: 'pending', progress: { step: '', current: 0, total: 0 } },
    accountant: { status: 'pending', progress: { step: '', current: 0, total: 0 } },
};

const CORRECTIONS_STORAGE_KEY = 'nexus-classification-corrections';

const generateExecutionId = (): string => {
    if (typeof crypto !== 'undefined' && typeof crypto.randomUUID === 'function') {
        return crypto.randomUUID();
    }
    return `exec-${Date.now()}-${Math.random().toString(16).slice(2, 10)}`;
};

/**
 * Analyzes an error object to provide a more specific, user-friendly message,
 * inspired by the nexus_connectivity_validator manifest.
 * @param error The error object caught.
 * @returns A detailed, actionable error message string.
 */
export const getDetailedErrorMessage = (error: unknown): string => {
    logger.log('ErrorHandler', 'ERROR', 'Analisando erro da aplicação.', { error });

    if (error instanceof Error) {
        // Network/CORS errors in browsers often manifest as TypeErrors
        if (error.name === 'TypeError' && error.message.toLowerCase().includes('failed to fetch')) {
            return 'Falha de conexão. Verifique sua internet ou possíveis problemas de CORS.';
        }

        const message = error.message.toLowerCase();
        if (message.includes('api key not valid')) {
            return 'Chave de API inválida. Verifique sua configuração.';
        }
        if (message.includes('quota')) {
            return 'Cota da API excedida. Por favor, tente novamente mais tarde.';
        }
        // Check for common HTTP status codes that might be in the message from the SDK
        if (message.includes('400')) return 'Requisição inválida para a API. Verifique os dados enviados.';
        if (message.includes('401') || message.includes('permission denied')) return 'Não autorizado. Verifique sua chave de API e permissões.';
        if (message.includes('429')) return 'Muitas requisições. Por favor, aguarde e tente novamente.';
        if (message.includes('500') || message.includes('503')) return 'O serviço de IA está indisponível ou com problemas. Tente novamente mais tarde.';
        
        return error.message; // Return the original message if no specific pattern is found
    }

    if (typeof error === 'string') {
        return error;
    }
    
    // FIX: Rewrote to be a more robust type guard for object-like errors.
    // This prevents "property does not exist on type 'unknown'" errors by safely checking properties.
    if (typeof error === 'object' && error !== null) {
        // Check for a 'message' property
        if ('message' in error && typeof (error as { message: unknown }).message === 'string') {
            return (error as { message: string }).message;
        }
        // Check for a 'status' property, which is common in fetch API errors
        if ('status' in error && typeof (error as { status: unknown }).status === 'number') {
            const status = (error as { status: number }).status;
            // Provide a generic message based on the status code
            return `Ocorreu um erro de rede ou API com o status: ${status}.`;
        }
    }

    return 'Ocorreu um erro desconhecido durante a operação.';
};


export const useAgentOrchestrator = () => {
    const [agentStates, setAgentStates] = useState<AgentStates>(initialAgentStates);
    const [auditReport, setAuditReport] = useState<AuditReport | null>(null);
    const [messages, setMessages] = useState<ChatMessage[]>([]);
    const [isStreaming, setIsStreaming] = useState(false);
    const [error, setError] = useState<string | null>(null);
    const [pipelineError, setPipelineError] = useState<boolean>(false);
    const [isPipelineComplete, setIsPipelineComplete] = useState(false);
    const [classificationCorrections, setClassificationCorrections] = useState<ClassificationCorrections>({});

    const chatRef = useRef<Chat | null>(null);
    const chatCorrelationRef = useRef<string | null>(null);
    const streamController = useRef<AbortController | null>(null);
    const executionIdRef = useRef<string>('');
    
    // Load corrections from localStorage on initial mount
    useEffect(() => {
        const correlationId = telemetry.createCorrelationId('backend');
        try {
            const storedCorrections = localStorage.getItem(CORRECTIONS_STORAGE_KEY);
            if (storedCorrections) {
                setClassificationCorrections(JSON.parse(storedCorrections));
                logger.log('Orchestrator', 'INFO', `Carregadas ${Object.keys(JSON.parse(storedCorrections)).length} correções de classificação do localStorage.`, undefined, { correlationId, scope: 'backend' });
            }
        } catch (e) {
            logger.log('Orchestrator', 'ERROR', 'Falha ao carregar correções do localStorage.', { error: e }, { correlationId: telemetry.createCorrelationId('backend'), scope: 'backend' });
        }
    }, []);
    
    const reset = useCallback(() => {
        setAgentStates(initialAgentStates);
        setError(null);
        setPipelineError(false);
        setAuditReport(null);
        setMessages([]);
        chatRef.current = null;
        setIsPipelineComplete(false);
        executionIdRef.current = '';
    }, [executionIdRef]);

    const runPipeline = useCallback(async (files: File[]) => {
        const pipelineCorrelationId = telemetry.createCorrelationId('backend');
        const agentCorrelations: Record<AgentName, string> = {
            ocr: telemetry.createCorrelationId('ocr', pipelineCorrelationId),
            auditor: telemetry.createCorrelationId('agent', pipelineCorrelationId),
            classifier: telemetry.createCorrelationId('agent', pipelineCorrelationId),
            crossValidator: telemetry.createCorrelationId('agent', pipelineCorrelationId),
            intelligence: telemetry.createCorrelationId('agent', pipelineCorrelationId),
            accountant: telemetry.createCorrelationId('agent', pipelineCorrelationId),
        };
        logger.log('Orchestrator', 'INFO', 'Iniciando novo pipeline de análise.', undefined, { correlationId: pipelineCorrelationId, scope: 'backend' });
        // Don't clear logs on incremental runs, just reset pipeline state
        reset();

<<<<<<< HEAD
        const executionId = generateExecutionId();
        executionIdRef.current = executionId;
        logger.log('Orchestrator', 'INFO', `ID de execução atribuído: ${executionId}`);

=======
>>>>>>> 018331ee
        const updateAgentState = (agent: AgentName, status: AgentStatus, progress?: Partial<AgentProgress>) => {
            setAgentStates(prev => {
                const newState = { ...prev, [agent]: { status, progress: { ...prev[agent].progress, ...progress } } };
                const correlationId = agentCorrelations[agent];
                if(status === 'running') logger.log(agent, 'INFO', `Iniciando - ${progress?.step || ''}`, undefined, { correlationId, scope: agent === 'ocr' ? 'ocr' : 'agent' });
                if(status === 'completed') logger.log(agent, 'INFO', `Concluído.`, undefined, { correlationId, scope: agent === 'ocr' ? 'ocr' : 'agent' });
                return newState;
            });
        };

        try {

            // 1. Agente OCR / NLP
            updateAgentState('ocr', 'running', { step: 'Processando arquivos...' });
            const importedDocs = await importFiles(files, (current, total) => {
                updateAgentState('ocr', 'running', { step: 'Processando arquivos...', current, total });
            }, agentCorrelations.ocr);
            updateAgentState('ocr', 'completed');

            const isSingleZip = files.length === 1 && (files[0].name.toLowerCase().endsWith('.zip') || files[0].type.includes('zip'));
            const hasValidDocs = importedDocs.some(d => d.status !== 'unsupported' && d.status !== 'error');

            if (!hasValidDocs) {
                let errorMessage = "Nenhum arquivo válido foi processado. Verifique os formatos.";
            
                // If there's only one processed document (from a single file upload or a zip with one file)
                // and it has an error, use its specific error message for better feedback.
                if (importedDocs.length === 1 && importedDocs[0].error) {
                    errorMessage = importedDocs[0].error;
                } 
                // Fallback for a single zip that might have produced multiple error docs or an empty result.
                else if (isSingleZip) {
                    errorMessage = "O arquivo ZIP está vazio ou não contém arquivos com formato suportado.";
                }
            
                throw new Error(errorMessage);
            }

            // 2. Agente Auditor
            updateAgentState('auditor', 'running', { step: `Validando ${importedDocs.length} documentos...` });
            const auditedReport = await runAudit(importedDocs, agentCorrelations.auditor);
            updateAgentState('auditor', 'completed');

            // 3. Agente Classificador
            updateAgentState('classifier', 'running', { step: 'Classificando operações...' });
            const classifiedReport = await runClassification(auditedReport, classificationCorrections, agentCorrelations.classifier);
            updateAgentState('classifier', 'completed');

            // 4. Agente Validador Cruzado (Determinístico)
            updateAgentState('crossValidator', 'running', { step: 'Executando validação cruzada...' });
            const { findings: deterministicCrossValidation, artifacts: deterministicArtifacts } =
                await runDeterministicCrossValidation(classifiedReport, executionIdRef.current);
            const reportWithCrossValidation = {
                ...classifiedReport,
                deterministicCrossValidation,
                deterministicArtifacts,
                executionId: executionIdRef.current,
            };
            updateAgentState('crossValidator', 'completed');

            // 5. Agente de Inteligência (IA)
            updateAgentState('intelligence', 'running', { step: 'Analisando padrões com IA...' });
            const { aiDrivenInsights, crossValidationResults } = await runIntelligenceAnalysis(reportWithCrossValidation, agentCorrelations.intelligence);
            updateAgentState('intelligence', 'completed');

            // 6. Agente Contador
            updateAgentState('accountant', 'running', { step: 'Gerando análise com IA...' });
            const finalReport = await runAccountingAnalysis({ ...reportWithCrossValidation, aiDrivenInsights, crossValidationResults }, agentCorrelations.accountant);
            setAuditReport(finalReport);
            updateAgentState('accountant', 'completed');
            
            const validDocsData = finalReport.documents
                .filter(d => d.status !== 'ERRO' && d.doc.data)
                .flatMap(d => d.doc.data!);
            const dataSampleForAI = Papa.unparse(validDocsData.slice(0, 200));

            // 7. Preparar para Chat
            chatCorrelationRef.current = telemetry.createCorrelationId('llm', pipelineCorrelationId);
            logger.log('ChatService', 'INFO', 'Iniciando sessão de chat com a IA.', undefined, { correlationId: chatCorrelationRef.current, scope: 'llm' });
            chatRef.current = startChat(dataSampleForAI, finalReport.aggregatedMetrics);
            setMessages([
                {
                    id: 'initial-ai-message',
                    sender: 'ai',
                    text: 'Sua análise fiscal está pronta. Explore os detalhes abaixo ou me faça uma pergunta sobre os dados.',
                },
            ]);

        } catch (err: unknown) {
            console.error('Pipeline failed:', err);
            logger.log('Orchestrator', 'ERROR', 'Falha na execução do pipeline.', { error: err }, { correlationId: pipelineCorrelationId, scope: 'backend' });
            const errorMessage = getDetailedErrorMessage(err);
            setError(errorMessage);
            setPipelineError(true);
             const runningAgent = (Object.keys(agentStates) as AgentName[]).find(a => agentStates[a].status === 'running');
             if(runningAgent) {
                updateAgentState(runningAgent, 'error');
             }
        } finally {
            setIsPipelineComplete(true);
        }
    }, [classificationCorrections, reset, executionIdRef]); // Added dependencies for deterministic IDs

    const handleStopStreaming = useCallback(() => {
        if (streamController.current) {
            streamController.current.abort();
            setIsStreaming(false);
            const correlationId = chatCorrelationRef.current || telemetry.createCorrelationId('llm');
            logger.log('ChatService', 'WARN', 'Geração de resposta do chat interrompida pelo usuário.', undefined, { correlationId, scope: 'llm' });
        }
    }, []);

    const handleSendMessage = useCallback(async (message: string) => {
        if (!chatRef.current) {
            setError('O chat não foi inicializado. Por favor, execute uma análise primeiro.');
            return;
        }

        const userMessage: ChatMessage = { id: Date.now().toString(), sender: 'user', text: message };
        setMessages(prev => [...prev, userMessage]);
        setIsStreaming(true);

        const aiMessageId = (Date.now() + 1).toString();
        let fullAiResponse = '';
        setMessages(prev => [...prev, { id: aiMessageId, sender: 'ai', text: '...' }]);

        streamController.current = new AbortController();
        const signal = streamController.current.signal;

        try {
            const messageCorrelationId = telemetry.createCorrelationId('llm', chatCorrelationRef.current || undefined);
            const stream = sendMessageStream(chatRef.current, message, messageCorrelationId);
            for await (const chunk of stream) {
                if (signal.aborted) break;
                fullAiResponse += chunk;
                setMessages(prev => prev.map(m => m.id === aiMessageId ? { ...m, text: fullAiResponse } : m));
            }

            if (!signal.aborted) {
                try {
                    const finalJson = JSON.parse(fullAiResponse);
                    setMessages(prev => prev.map(m => m.id === aiMessageId ? { ...m, ...finalJson } : m));
                } catch(parseError) {
                     logger.log('ChatService', 'ERROR', 'Falha ao analisar a resposta JSON final da IA.', { error: parseError, response: fullAiResponse }, { correlationId: messageCorrelationId, scope: 'llm' });
                     const errorMessage = 'A IA retornou uma resposta em formato inválido. Por favor, tente novamente.';
                     setError(errorMessage);
                     setMessages(prev => prev.map(m => m.id === aiMessageId ? { ...m, text: errorMessage } : m));
                }
            }

        } catch (err: unknown) {
            const finalMessage = getDetailedErrorMessage(err);
            setError(finalMessage);
            setMessages(prev => prev.filter(m => m.id !== aiMessageId)); // Remove placeholder
        } finally {
            setIsStreaming(false);
            streamController.current = null;
        }
    }, [chatRef, messages]);

    const handleClassificationChange = useCallback((docName: string, newClassification: ClassificationResult['operationType']) => {
        setAuditReport(prevReport => {
            if (!prevReport) return null;
            const updatedDocs = prevReport.documents.map(doc => {
                if (doc.doc.name === docName && doc.classification) {
                    return {
                        ...doc,
                        classification: { ...doc.classification, operationType: newClassification, confidence: 1.0 }
                    };
                }
                return doc;
            });
            return { ...prevReport, documents: updatedDocs };
        });
        
        // Update and save corrections for future runs
        const newCorrections = { ...classificationCorrections, [docName]: newClassification };
        setClassificationCorrections(newCorrections);
        try {
            localStorage.setItem(CORRECTIONS_STORAGE_KEY, JSON.stringify(newCorrections));
            logger.log('Orchestrator', 'INFO', `Correção de classificação para '${docName}' salva.`, undefined, { correlationId: telemetry.createCorrelationId('backend'), scope: 'backend' });
        } catch(e) {
            logger.log('Orchestrator', 'ERROR', `Falha ao salvar correção no localStorage.`, { error: e }, { correlationId: telemetry.createCorrelationId('backend'), scope: 'backend' });
            setError('Não foi possível salvar a correção de classificação. Ela será perdida ao recarregar a página.');
        }

    }, [classificationCorrections]);

    return {
        agentStates,
        auditReport,
        setAuditReport,
        messages,
        isStreaming,
        error: error,
        isPipelineRunning: Object.values(agentStates).some(s => s.status === 'running'),
        isPipelineComplete,
        pipelineError,
        runPipeline,
        handleSendMessage,
        handleStopStreaming,
        setError,
        handleClassificationChange,
        reset,
    };
};<|MERGE_RESOLUTION|>--- conflicted
+++ resolved
@@ -150,13 +150,6 @@
         // Don't clear logs on incremental runs, just reset pipeline state
         reset();
 
-<<<<<<< HEAD
-        const executionId = generateExecutionId();
-        executionIdRef.current = executionId;
-        logger.log('Orchestrator', 'INFO', `ID de execução atribuído: ${executionId}`);
-
-=======
->>>>>>> 018331ee
         const updateAgentState = (agent: AgentName, status: AgentStatus, progress?: Partial<AgentProgress>) => {
             setAgentStates(prev => {
                 const newState = { ...prev, [agent]: { status, progress: { ...prev[agent].progress, ...progress } } };
