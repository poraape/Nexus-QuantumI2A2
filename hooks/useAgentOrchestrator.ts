--- conflicted
+++ resolved
@@ -4,12 +4,8 @@
 import type { Chat } from '@google/genai';
 import Papa from 'papaparse';
 import { logger } from '../services/logger';
-<<<<<<< HEAD
-import { fetchAnalysis, startAnalysis, type BackendAgentState } from '../services/backendClient';
-=======
 import { telemetry } from '../services/telemetry';
 import { runDeterministicCrossValidation } from '../utils/fiscalCompare';
->>>>>>> c590420b
 
 export type AgentName = 'ocr' | 'auditor' | 'classifier' | 'crossValidator' | 'intelligence' | 'accountant';
 export type AgentStatus = 'pending' | 'running' | 'completed' | 'error';
@@ -22,12 +18,8 @@
 export type AgentStates = Record<AgentName, AgentState>;
 type ClassificationCorrections = Record<string, ClassificationResult['operationType']>;
 
-<<<<<<< HEAD
-const initialAgentStates: AgentStates = {
-=======
 
 export const initialAgentStates: AgentStates = {
->>>>>>> c590420b
     ocr: { status: 'pending', progress: { step: 'Aguardando arquivos', current: 0, total: 0 } },
     auditor: { status: 'pending', progress: { step: '', current: 0, total: 0 } },
     classifier: { status: 'pending', progress: { step: '', current: 0, total: 0 } },
@@ -38,21 +30,6 @@
 
 const CORRECTIONS_STORAGE_KEY = 'nexus-classification-corrections';
 
-<<<<<<< HEAD
-const cloneInitialAgentStates = (): AgentStates => (
-    Object.fromEntries(
-        Object.entries(initialAgentStates).map(([agent, state]) => [
-            agent,
-            {
-                status: state.status,
-                progress: { ...state.progress },
-            },
-        ]),
-    ) as AgentStates
-);
-
-const getDetailedErrorMessage = (error: unknown): string => {
-=======
 const generateExecutionId = (): string => {
     if (typeof crypto !== 'undefined' && typeof crypto.randomUUID === 'function') {
         return crypto.randomUUID();
@@ -67,7 +44,6 @@
  * @returns A detailed, actionable error message string.
  */
 export const getDetailedErrorMessage = (error: unknown): string => {
->>>>>>> c590420b
     logger.log('ErrorHandler', 'ERROR', 'Analisando erro da aplicação.', { error });
 
     if (error instanceof Error) {
@@ -134,27 +110,16 @@
     const chatRef = useRef<Chat | null>(null);
     const chatCorrelationRef = useRef<string | null>(null);
     const streamController = useRef<AbortController | null>(null);
-<<<<<<< HEAD
-    const pollIntervalRef = useRef<number | null>(null);
-
-=======
     const executionIdRef = useRef<string>('');
     
     // Load corrections from localStorage on initial mount
->>>>>>> c590420b
     useEffect(() => {
         const correlationId = telemetry.createCorrelationId('backend');
         try {
             const storedCorrections = localStorage.getItem(CORRECTIONS_STORAGE_KEY);
             if (storedCorrections) {
-<<<<<<< HEAD
-                const parsed = JSON.parse(storedCorrections);
-                setClassificationCorrections(parsed);
-                logger.log('Orchestrator', 'INFO', `Carregadas ${Object.keys(parsed).length} correções de classificação do localStorage.`);
-=======
                 setClassificationCorrections(JSON.parse(storedCorrections));
                 logger.log('Orchestrator', 'INFO', `Carregadas ${Object.keys(JSON.parse(storedCorrections)).length} correções de classificação do localStorage.`, undefined, { correlationId, scope: 'backend' });
->>>>>>> c590420b
             }
         } catch (e) {
             logger.log('Orchestrator', 'ERROR', 'Falha ao carregar correções do localStorage.', { error: e }, { correlationId: telemetry.createCorrelationId('backend'), scope: 'backend' });
@@ -169,51 +134,6 @@
         setMessages([]);
         chatRef.current = null;
         setIsPipelineComplete(false);
-<<<<<<< HEAD
-        setIsPipelineRunning(false);
-        if (pollIntervalRef.current) {
-            window.clearInterval(pollIntervalRef.current);
-            pollIntervalRef.current = null;
-        }
-    }, []);
-
-    const pollBackend = useCallback(async (analysisJobId: string) => {
-        try {
-            const status = await fetchAnalysis(analysisJobId);
-            setAgentStates(mapAgentStatesFromBackend(status.agentStates));
-            if (status.result) {
-                setAuditReport(status.result);
-            }
-
-            if (status.status === 'completed' || status.status === 'failed') {
-                setIsPipelineRunning(false);
-                setIsPipelineComplete(true);
-                setPipelineError(status.status === 'failed');
-                if (status.error) {
-                    setError(status.error);
-                }
-                if (pollIntervalRef.current) {
-                    window.clearInterval(pollIntervalRef.current);
-                    pollIntervalRef.current = null;
-                }
-            }
-        } catch (err) {
-            const errorMessage = getDetailedErrorMessage(err);
-            setError(errorMessage);
-            setPipelineError(true);
-            setIsPipelineRunning(false);
-            if (pollIntervalRef.current) {
-                window.clearInterval(pollIntervalRef.current);
-                pollIntervalRef.current = null;
-            }
-        }
-    }, []);
-
-    const runPipeline = useCallback(async (files: File[]) => {
-        logger.log('Orchestrator', 'INFO', 'Iniciando novo pipeline de análise via backend.');
-        reset();
-        setIsPipelineRunning(true);
-=======
         executionIdRef.current = '';
     }, [executionIdRef]);
 
@@ -240,7 +160,6 @@
                 return newState;
             });
         };
->>>>>>> c590420b
 
         try {
             const response = await startAnalysis(files);
@@ -248,51 +167,6 @@
             setPipelineError(false);
             setIsPipelineComplete(false);
 
-<<<<<<< HEAD
-            if (pollIntervalRef.current) {
-                window.clearInterval(pollIntervalRef.current);
-            }
-            pollIntervalRef.current = window.setInterval(() => {
-                if (!response.jobId) return;
-                pollBackend(response.jobId).catch(err => {
-                    const errorMessage = getDetailedErrorMessage(err);
-                    setError(errorMessage);
-                    setPipelineError(true);
-                    setIsPipelineRunning(false);
-                    if (pollIntervalRef.current) {
-                        window.clearInterval(pollIntervalRef.current);
-                        pollIntervalRef.current = null;
-                    }
-                });
-            }, 4000);
-
-            await pollBackend(response.jobId);
-        } catch (err) {
-            const errorMessage = getDetailedErrorMessage(err);
-            setError(errorMessage);
-            setPipelineError(true);
-            setIsPipelineRunning(false);
-        }
-    }, [pollBackend, reset]);
-
-    useEffect(() => {
-        return () => {
-            if (pollIntervalRef.current) {
-                window.clearInterval(pollIntervalRef.current);
-            }
-        };
-    }, []);
-
-    useEffect(() => {
-        if (!auditReport) return;
-        try {
-            const validDocsData = auditReport.documents
-                .filter(d => d.status !== 'ERRO' && d.doc.data)
-                .flatMap(d => d.doc.data!);
-            const dataSampleForAI = Papa.unparse(validDocsData.slice(0, 200));
-            logger.log('ChatService', 'INFO', 'Iniciando sessão de chat com a IA a partir do backend.');
-            chatRef.current = startChat(dataSampleForAI, auditReport.aggregatedMetrics);
-=======
             // 1. Agente OCR / NLP
             updateAgentState('ocr', 'running', { step: 'Processando arquivos...' });
             const importedDocs = await importFiles(files, (current, total) => {
@@ -361,7 +235,6 @@
             chatCorrelationRef.current = telemetry.createCorrelationId('llm', pipelineCorrelationId);
             logger.log('ChatService', 'INFO', 'Iniciando sessão de chat com a IA.', undefined, { correlationId: chatCorrelationRef.current, scope: 'llm' });
             chatRef.current = startChat(dataSampleForAI, finalReport.aggregatedMetrics);
->>>>>>> c590420b
             setMessages([
                 {
                     id: 'initial-ai-message',
@@ -369,12 +242,6 @@
                     text: 'Sua análise fiscal está pronta. Explore os detalhes abaixo ou me faça uma pergunta sobre os dados.',
                 },
             ]);
-<<<<<<< HEAD
-        } catch (err) {
-            logger.log('ChatService', 'ERROR', 'Falha ao preparar dados de chat.', { error: err });
-        }
-    }, [auditReport]);
-=======
 
         } catch (err: unknown) {
             console.error('Pipeline failed:', err);
@@ -390,7 +257,6 @@
             setIsPipelineComplete(true);
         }
     }, [classificationCorrections, reset, executionIdRef]); // Added dependencies for deterministic IDs
->>>>>>> c590420b
 
     const handleStopStreaming = useCallback(() => {
         if (streamController.current) {
@@ -431,19 +297,11 @@
                 try {
                     const finalJson = JSON.parse(fullAiResponse);
                     setMessages(prev => prev.map(m => m.id === aiMessageId ? { ...m, ...finalJson } : m));
-<<<<<<< HEAD
-                } catch (parseError) {
-                    logger.log('ChatService', 'ERROR', 'Falha ao analisar a resposta JSON final da IA.', { error: parseError, response: fullAiResponse });
-                    const errorMessage = 'A IA retornou uma resposta em formato inválido. Por favor, tente novamente.';
-                    setError(errorMessage);
-                    setMessages(prev => prev.map(m => m.id === aiMessageId ? { ...m, text: errorMessage } : m));
-=======
                 } catch(parseError) {
                      logger.log('ChatService', 'ERROR', 'Falha ao analisar a resposta JSON final da IA.', { error: parseError, response: fullAiResponse }, { correlationId: messageCorrelationId, scope: 'llm' });
                      const errorMessage = 'A IA retornou uma resposta em formato inválido. Por favor, tente novamente.';
                      setError(errorMessage);
                      setMessages(prev => prev.map(m => m.id === aiMessageId ? { ...m, text: errorMessage } : m));
->>>>>>> c590420b
                 }
             }
 
@@ -476,15 +334,9 @@
         setClassificationCorrections(newCorrections);
         try {
             localStorage.setItem(CORRECTIONS_STORAGE_KEY, JSON.stringify(newCorrections));
-<<<<<<< HEAD
-            logger.log('Orchestrator', 'INFO', `Correção de classificação para '${docName}' salva.`);
-        } catch (e) {
-            logger.log('Orchestrator', 'ERROR', 'Falha ao salvar correção no localStorage.', { error: e });
-=======
             logger.log('Orchestrator', 'INFO', `Correção de classificação para '${docName}' salva.`, undefined, { correlationId: telemetry.createCorrelationId('backend'), scope: 'backend' });
         } catch(e) {
             logger.log('Orchestrator', 'ERROR', `Falha ao salvar correção no localStorage.`, { error: e }, { correlationId: telemetry.createCorrelationId('backend'), scope: 'backend' });
->>>>>>> c590420b
             setError('Não foi possível salvar a correção de classificação. Ela será perdida ao recarregar a página.');
         }
 
