import React, { useRef, useState, useEffect, useCallback } from 'react';
import FileUpload from './components/FileUpload';
import ReportViewer from './components/ReportViewer';
import ChatPanel from './components/ChatPanel';
import Header from './components/Header';
import Toast from './components/Toast';
import ProgressTracker from './components/ProgressTracker';
import PipelineErrorDisplay from './components/PipelineErrorDisplay';
import { useAgentOrchestrator } from './hooks/useAgentOrchestrator';
import { exportToMarkdown, exportToHtml, exportToPdf, exportToDocx, exportToJson, exportToXlsx } from './utils/exportUtils';
import LogsPanel from './components/LogsPanel';
import Dashboard from './components/Dashboard';
import type { AuditReport } from './types';
import IncrementalInsights from './components/IncrementalInsights';
import IntegrationStatusPanel from './components/IntegrationStatusPanel';
import CollapsibleModule from './components/CollapsibleModule';

export type ExportType = 'md' | 'html' | 'pdf' | 'docx' | 'sped' | 'xlsx' | 'json';
type PipelineStep = 'UPLOAD' | 'PROCESSING' | 'COMPLETE' | 'ERROR';

type CollapsibleModuleKey = 'executive' | 'insights' | 'dashboard';

const DEFAULT_MODULE_STATE: Record<CollapsibleModuleKey, boolean> = {
    executive: false,
    insights: false,
    dashboard: false,
};

const App: React.FC = () => {
    const [isExporting, setIsExporting] = useState<ExportType | null>(null);
    const [pipelineStep, setPipelineStep] = useState<PipelineStep>('UPLOAD');
    const [showLogs, setShowLogs] = useState(false);
    const [analysisHistory, setAnalysisHistory] = useState<AuditReport[]>([]);
    const [processedFiles, setProcessedFiles] = useState<File[]>([]);
    const [collapsedModules, setCollapsedModules] = useState(DEFAULT_MODULE_STATE);
    const [autoExportEnabled, setAutoExportEnabled] = useState(false);




    const {
        agentStates,
        auditReport,
        setAuditReport, // from useAgentOrchestrator
        messages,
        isStreaming,
        error,
        isPipelineRunning,
        isPipelineComplete,
        pipelineError,
        runPipeline,
        handleSendMessage,
        handleStopStreaming,
        setError,
        handleClassificationChange,
        reset: resetOrchestrator,
    } = useAgentOrchestrator();

    const collapsedStateRef = useRef(collapsedModules);
    const lastAutoExportExecutionId = useRef<string | null>(null);

    useEffect(() => {
        if (auditReport) {
            setAnalysisHistory(prev => [...prev, auditReport]);
        }
    }, [auditReport]);


    const exportableContentRef = useRef<HTMLDivElement>(null);

    useEffect(() => {
        if (isPipelineRunning) {
            setPipelineStep('PROCESSING');
        }
    }, [isPipelineRunning]);

    useEffect(() => {
        if (isPipelineComplete) {
            setPipelineStep(pipelineError ? 'ERROR' : 'COMPLETE');
        }
    }, [isPipelineComplete, pipelineError]);

    useEffect(() => {
        collapsedStateRef.current = collapsedModules;
    }, [collapsedModules]);

<<<<<<< HEAD
=======
    useEffect(() => {
        if (!autoExportEnabled || pipelineStep !== 'COMPLETE' || !auditReport) {
            return;
        }

        const executionId = auditReport.executionId ?? auditReport.summary.title;
        if (lastAutoExportExecutionId.current === executionId) {
            return;
        }

        lastAutoExportExecutionId.current = executionId;

        const runAutoExport = async () => {
            await handleExport('pdf');
            await handleExport('docx');
        };

        runAutoExport().catch((autoExportError) => {
            console.error('Auto export failed', autoExportError);
        });
    }, [autoExportEnabled, pipelineStep, auditReport]);

>>>>>>> c772f6fd
    const handleStartAnalysis = (files: File[]) => {
        setCollapsedModules({ ...DEFAULT_MODULE_STATE });
        lastAutoExportExecutionId.current = null;
        setProcessedFiles(files);
        runPipeline(files);
    };

    const handleIncrementalUpload = (newFiles: File[]) => {
        const uniqueNewFiles = newFiles.filter(
            (newFile) => !processedFiles.some((processedFile) => processedFile.name === newFile.name)
        );

        if (uniqueNewFiles.length === 0 && newFiles.length > 0) {
            setError("Todos os arquivos selecionados já foram incluídos na análise atual.");
            return;
        }
        
        if (uniqueNewFiles.length === 0) return;

        const allFiles = [...processedFiles, ...uniqueNewFiles];
        setProcessedFiles(allFiles);
        runPipeline(allFiles);
    };

    const handleReset = () => {
        setCollapsedModules({ ...DEFAULT_MODULE_STATE });
        setPipelineStep('UPLOAD');
        lastAutoExportExecutionId.current = null;
        setError(null);
        setAnalysisHistory([]);
        setAuditReport(null);
        setProcessedFiles([]);
        resetOrchestrator();
    };

    const handleExport = useCallback(async (type: ExportType) => {
        if (!auditReport) return;
        setIsExporting(type);
        const previousCollapsed = { ...collapsedStateRef.current };
        const hadCollapsed = Object.values(previousCollapsed).some(Boolean);
        try {
            if (hadCollapsed) {
                setCollapsedModules({ ...DEFAULT_MODULE_STATE });
                await new Promise(resolve => setTimeout(resolve, 60));
            }
            const filename = auditReport.summary.title.replace(/[^a-z0-9]/gi, '_').toLowerCase();

            if (type === 'sped') {
                 if(auditReport.spedFile) {
                    const blob = new Blob([auditReport.spedFile.content], { type: 'text/plain;charset=utf-8' });
                    const a = document.createElement('a');
                    a.href = URL.createObjectURL(blob);
                    a.download = auditReport.spedFile.filename;
                    document.body.appendChild(a);
                    a.click();
                    document.body.removeChild(a);
                    URL.revokeObjectURL(a.href);
                 } else {
                    throw new Error("Arquivo SPED não foi gerado.");
                 }
                 return;
            }

            if (type === 'json') {
                await exportToJson(auditReport, filename);
                return;
            }
    
            if (type === 'xlsx') {
                await exportToXlsx(auditReport, filename);
                return;
            }
            
            if (!exportableContentRef.current) return;
            switch (type) {
                case 'md': await exportToMarkdown(exportableContentRef.current, filename); break;
                case 'html': await exportToHtml(exportableContentRef.current, filename, auditReport.summary.title); break;
                case 'pdf': await exportToPdf(exportableContentRef.current, filename, auditReport.summary.title); break;
                case 'docx': await exportToDocx(exportableContentRef.current, filename, auditReport.summary.title); break;
            }
        } catch (exportError) {
            console.error(`Failed to export as ${type}:`, exportError);
            setError(`Falha ao exportar como ${type.toUpperCase()}.`);
        } finally {
            if (hadCollapsed) {
                setCollapsedModules(previousCollapsed);
            }
            setIsExporting(null);
        }
    }, [auditReport, setError]);

    useEffect(() => {
        if (!autoExportEnabled || pipelineStep !== 'COMPLETE' || !auditReport) {
            return;
        }

        const executionId = auditReport.executionId ?? auditReport.summary.title;
        if (lastAutoExportExecutionId.current === executionId) {
            return;
        }

        lastAutoExportExecutionId.current = executionId;

        const runAutoExport = async () => {
            await handleExport('pdf');
            await handleExport('docx');
        };

        runAutoExport().catch((autoExportError) => {
            console.error('Auto export failed', autoExportError);
        });
    }, [autoExportEnabled, pipelineStep, auditReport, handleExport]);

    const toggleModule = (module: CollapsibleModuleKey) => {
        setCollapsedModules(prev => ({
            ...prev,
            [module]: !prev[module],
        }));
    };

<<<<<<< HEAD
=======
    const toggleModule = (module: CollapsibleModuleKey) => {
        setCollapsedModules(prev => ({
            ...prev,
            [module]: !prev[module],
        }));
    };

>>>>>>> c772f6fd
    const toggleAllModules = () => {
        const allCollapsed = Object.values(collapsedModules).every(Boolean);
        setCollapsedModules(allCollapsed ? { ...DEFAULT_MODULE_STATE } : {
            executive: true,
            insights: true,
            dashboard: true,
        });
    };

    const collapsedCount = Object.values(collapsedModules).filter(Boolean).length;

    const layoutClass = collapsedCount === 3
        ? 'lg:grid-cols-1'
        : collapsedCount === 2
            ? 'lg:[grid-template-columns:minmax(0,0.7fr)_minmax(0,1.3fr)]'
            : collapsedCount === 1
                ? 'lg:[grid-template-columns:minmax(0,0.95fr)_minmax(0,1.05fr)]'
                : 'lg:[grid-template-columns:minmax(0,1.15fr)_minmax(0,0.85fr)]';

    const modulesOrderClass = collapsedCount === 3 ? 'lg:order-2' : 'lg:order-1';
    const chatOrderClass = collapsedCount === 3 ? 'lg:order-1' : 'lg:order-2';

    const renderContent = () => {
        switch (pipelineStep) {
            case 'UPLOAD':
                return (
                    <>
                        <div className="max-w-2xl mx-auto">
                            <FileUpload onStartAnalysis={handleStartAnalysis} disabled={isPipelineRunning} />
                        </div>
                        <IntegrationStatusPanel />
                    </>
                );
            case 'PROCESSING':
                return (
                    <>
                        <div className="max-w-4xl mx-auto">
                            <ProgressTracker agentStates={agentStates} />
                        </div>
                        <IntegrationStatusPanel />
                    </>
                );
            case 'COMPLETE':
                if (!auditReport) return null;
                return (
                    <div ref={exportableContentRef} className="space-y-6">
                        <div className={`grid grid-cols-1 gap-6 lg:gap-8 items-start transition-all duration-300 ${layoutClass}`}>
                            <div className={`space-y-4 ${modulesOrderClass}`}>
                                <CollapsibleModule
                                    title="Análise Executiva"
                                    description="Resumo estratégico completo, métricas-chave e recomendações priorizadas para tomada de decisão imediata."
                                    isCollapsed={collapsedModules.executive}
                                    onToggle={() => toggleModule('executive')}
                                >
                                    <ReportViewer
                                        report={auditReport}
                                        onClassificationChange={handleClassificationChange}
                                    />
                                </CollapsibleModule>

                                <CollapsibleModule
                                    title="Insights & Comparativos"
                                    description="Evolução histórica das análises, inteligência incremental e benchmarks automatizados."
                                    isCollapsed={collapsedModules.insights}
                                    onToggle={() => toggleModule('insights')}
                                >
                                    <IncrementalInsights history={analysisHistory} />
                                </CollapsibleModule>

                                <CollapsibleModule
                                    title="Dashboard Dinâmico"
                                    description="Visualizações interativas, gráficos e indicadores operacionais atualizados em tempo real."
                                    isCollapsed={collapsedModules.dashboard}
                                    onToggle={() => toggleModule('dashboard')}
                                >
                                    <Dashboard report={auditReport} />
                                </CollapsibleModule>
                            </div>
                            <div className={`lg:sticky lg:top-24 transition-all duration-300 ${chatOrderClass}`}>
                                <ChatPanel
                                    messages={messages}
                                    onSendMessage={handleSendMessage}
                                    isStreaming={isStreaming}
                                    onStopStreaming={handleStopStreaming}
                                    reportTitle={auditReport.summary.title}
                                    setError={setError}
                                    onAddFiles={handleIncrementalUpload}
                                />
                            </div>
                        </div>
                        <IntegrationStatusPanel />
                    </div>
                );
            case 'ERROR':
                return (
                    <>
                        <PipelineErrorDisplay onReset={handleReset} errorMessage={error} />
                        <IntegrationStatusPanel />
                    </>
                );
            default:
                return null;
        }
    };
    
    return (
        <div className="bg-gray-900 text-white min-h-screen font-sans">
            <Header
                onReset={handleReset}
                showExports={pipelineStep === 'COMPLETE' && !!auditReport}
                showSpedExport={pipelineStep === 'COMPLETE' && !!auditReport?.spedFile}
                onExport={handleExport}
                isExporting={isExporting}
                onToggleLogs={() => setShowLogs(!showLogs)}
                isPanelCollapsed={Object.values(collapsedModules).every(Boolean)}
                onTogglePanel={pipelineStep === 'COMPLETE' ? toggleAllModules : undefined}
                autoExportEnabled={autoExportEnabled}
                onToggleAutoExport={() => setAutoExportEnabled(prev => {
                    const next = !prev;
                    if (next) {
                        lastAutoExportExecutionId.current = null;
                    }
                    return next;
                })}
            />
            <main className="container mx-auto p-4 md:p-6 lg:p-8">
                <div className="space-y-6">
                    {renderContent()}
                </div>
            </main>
            {error && pipelineStep !== 'ERROR' && <Toast message={error} onClose={() => { setError(null); }} />}
            {showLogs && <LogsPanel onClose={() => setShowLogs(false)} />}
        </div>
    );
};

export default App;<|MERGE_RESOLUTION|>--- conflicted
+++ resolved
@@ -84,8 +84,6 @@
         collapsedStateRef.current = collapsedModules;
     }, [collapsedModules]);
 
-<<<<<<< HEAD
-=======
     useEffect(() => {
         if (!autoExportEnabled || pipelineStep !== 'COMPLETE' || !auditReport) {
             return;
@@ -108,7 +106,6 @@
         });
     }, [autoExportEnabled, pipelineStep, auditReport]);
 
->>>>>>> c772f6fd
     const handleStartAnalysis = (files: File[]) => {
         setCollapsedModules({ ...DEFAULT_MODULE_STATE });
         lastAutoExportExecutionId.current = null;
@@ -229,8 +226,6 @@
         }));
     };
 
-<<<<<<< HEAD
-=======
     const toggleModule = (module: CollapsibleModuleKey) => {
         setCollapsedModules(prev => ({
             ...prev,
@@ -238,7 +233,6 @@
         }));
     };
 
->>>>>>> c772f6fd
     const toggleAllModules = () => {
         const allCollapsed = Object.values(collapsedModules).every(Boolean);
         setCollapsedModules(allCollapsed ? { ...DEFAULT_MODULE_STATE } : {
